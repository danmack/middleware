#!/bin/sh
#
# Script for building the nanobsd environment up. Required because of the way
# things are setup in NanoBSD today (this should be simplified).
#

# Environment variables that drive the nanobsd build and a few of the
# other build / image generation scripts.

# Are we doing a TrueNAS build?
is_truenas() {
    test "$NANO_LABEL" = "TrueNAS" -o ! -z "$TESTING_TRUENAS"
    return $?
}

# The FreeNAS source and build tree is rooted here.
: ${AVATAR_ROOT=$(pwd)}

## XX: Remove conditional when we switch to USE_NEW_LAYOUT
if [ "$USE_NEW_LAYOUT" ] ; then
: ${EXTRA_SRC=../extra-src}
else
: ${EXTRA_SRC=}
fi

: ${TRUENAS_COMPONENTS_ROOT=${AVATAR_ROOT}/${EXTRA_SRC}/nas_source/truenas-components}

# The website for this avatar project.
: ${AVATAR_PROJECT_SITE=http://www.freenas.org}

# The support site for this avatar project.
: ${AVATAR_SUPPORT_SITE=http://support.freenas.org}

# The architecture for the machine (amd64, i386, etc).
# NOTE: have to do things this way because nanobsd.sh sets this value
# explicitly in the script.
: ${FREENAS_ARCH=$(uname -p)}
if ! [ "${FREENAS_ARCH}" == "amd64" -o "${FREENAS_ARCH}" == "i386" ] ; then
	echo "Possible values for FREENAS_ARCH are amd64 or i386"
	exit
fi
NANO_ARCH=$FREENAS_ARCH

# Setup a humanized name for the image. Doesn't affect "os-base/*/"'s naming
# because people would get jangry (sic) having to rebuild their workspaces from
# scratch, changing NANO_ARCH would require shuffling around kernconfs, hacking
# TARGET/TARGET_MACHINE before jumping into the [base/ports] build system and
# because it's not user facing.
#
# Bottom line is that this is a cheap 'hack' to get what we want for Linux-y
# and Windows-y users.
case "$NANO_ARCH" in
amd64)
	NANO_ARCH_HUMANIZED="x64"
	;;
i386)
	NANO_ARCH_HUMANIZED="x86"
	;;
*)
	NANO_ARCH_HUMANIZED=$NANO_ARCH
	;;
esac

# The avatar component being built (os-base, etc).
: ${AVATAR_COMPONENT=os-base}

# os-base/amd64, etc. Other locations where this is set explicitly and try to
# figure out why it's done that way before changing this line / ordering..

# XX: Remove conditional when we switch to USE_NEW_LAYOUT
if [ "$USE_NEW_LAYOUT" ]; then
	NANO_OBJ=${AVATAR_ROOT}/../obj/${AVATAR_COMPONENT}/${NANO_ARCH}
else
	NANO_OBJ=${AVATAR_ROOT}/${AVATAR_COMPONENT}/${NANO_ARCH}
fi

# Where the build configuration files used by nanobsd.sh live.
NANO_CFG_BASE=$AVATAR_ROOT/nanobsd

# Where the FreeBSD ports tree lives.
NANO_PORTS="$AVATAR_ROOT/${EXTRA_SRC}/FreeBSD/ports"

# Where our private ports tree lives.
NAS_PORTS="$AVATAR_ROOT/nas_ports"

# Where the FreeBSD source tree lives.
NANO_SRC="$AVATAR_ROOT/${EXTRA_SRC}/FreeBSD/src"

# Where the nanobsd tools live.
NANO_TOOLS="$AVATAR_ROOT/build/nanobsd"

if [ -z "${SVNVERSION}" ]; then
	# This is executed sometimes as set -e; don't let it fail by no-oping
	# it.
	svnversion=$(command -v svnversion || :)
	git_cmd=$(command -v git || :)

	if [ -n "$svnversion" ] ; then
		# svn prints out errors to stdout. Bad svn! No cookie for you!
		svn=$(sh -c "echo r\$(cd ${AVATAR_ROOT} && /usr/bin/env LANG=C $svnversion)") || svn=""
	fi
	[ "${svn}" = "rUnversioned directory" ] && svn=""
	if [ -z "$svn" ]; then
		if [ -n "$git_cmd" ] ; then
			git=`$git_cmd rev-parse --verify --short HEAD 2>/dev/null`
			svn=`$git_cmd svn find-rev $git 2>/dev/null || echo ""`
			if [ -n "$svn" ] ; then
				svn="r${svn}"
				git="=${git}"
			else
				svn=`$git_cmd log | fgrep 'git-svn-id:' | head -1 | \
				    sed -n 's/^.*@\([0-9][0-9]*\).*$/\1/p'`
				if [ -n "$svn" ] ; then
					svn="r${svn}"
					git="+${git}"
				else
					git="${git}"
				fi
			fi
		fi
	fi
fi


# REVISION gets set to "" when doing tagged versions, SVNREVISION allows
# us to keep the SVN[/git] revision number for the build.
SVNREVISION=${SVNREVISION:-$(echo ${svn}${git})}

# This hack makes my skin crawl slightly.  If the VERSION string
# is set to -RELEASE go ahead and automagically unset REVISION
# We could probably extend the hack to include the RCs...

# Ideally we could check this elsewhere, like when doing
# the git checkouts, but unfortunately by the time that
# happens NANO_NAME has already been set and passed to
# nanobsd, so this is our shot.

COOKED_VERSION=$(echo ${VERSION} | awk '/RELEASE/ {print $1}')
if [ -z ${COOKED_VERSION} ]; then
        : ${REVISION=$(echo ${svn}${git})}
else
        REVISION=""
fi

if is_truenas ; then
	NANO_KERNEL="$TRUENAS_COMPONENTS_ROOT/nanobsd/TRUENAS.$NANO_ARCH"
else
	NANO_KERNEL="$NANO_CFG_BASE/FREENAS.$NANO_ARCH"
fi

# Local directories to install via buildworld and installworld respectively;
# see LOCAL_DIRS in Makefile.inc1, e.g. tools/regression/netinet6/ip6_sockets .
if is_truenas ; then
	: ${NANO_LOCAL_DIRS=share/examples/ses}
else
	: ${NANO_LOCAL_DIRS=""}
fi

add_nano_modules()
{

	NANO_MODULES="${NANO_MODULES} $*"
}

add_nano_modules cc/cc_cdg cc/cc_chd cc/cc_cubic cc/cc_hd cc/cc_htcp cc/cc_vegas
add_nano_modules cxgb cxgbe cyclic
add_nano_modules dtrace ext2fs fdescfs geom ipmi krpc
add_nano_modules libiconv libmchain lindev linprocfs linsysfs linux
add_nano_modules nfs_common nfsclient nfslock
add_nano_modules ispfw/ispfw
if [ "${NANO_ARCH}" = "amd64" ]; then
	add_nano_modules mpslsi3
fi
add_nano_modules opensolaris
add_nano_modules pf pflog smbfs tmpfs
add_nano_modules udf usb/xhci zfs

if is_truenas ; then
	add_nano_modules hwpmc ipdivert ipfw ispfw linprocfs syscons/blank
else
	add_nano_modules ctl cxgbe/t4_firmware cxgbe/t5_firmware
	add_nano_modules iscsi syscons
	add_nano_modules netgraph/ether netgraph/gif
fi

# Feature sets to enable as part of the build.
SW_FEATURES="REPORTING"

# DEBUG=1, etc.
for feature in $SW_FEATURES; do
	eval "$(echo "$feature")=1"
done

if [ -z "$NANO_LABEL" ] ; then
	echo "build/nano_env: NANO_LABEL unset, should be 'FreeNAS'"
	exit 1
fi

if [ -z "$VERSION" ] ; then
	echo "build/nano_env: VERSION unset, should be '9.2.1-ALPHA'"
	exit 1
fi

NANO_LABEL_LOWER=`echo $NANO_LABEL | tr 'A-Z' 'a-z'`


# FreeBSD release we are using for this release
: ${FREEBSD_RELEASE_VERSION:="9.2-RELEASE"}
export FREEBSD_RELEASE_VERSION

# Image name, e.g. FreeNAS-8.1-r7609-amd64 or FreeNAS-8.0.1-RC1-i386, see
# nanobsd/freenas-common:last_orders().
NANO_NAME="$NANO_LABEL-$VERSION${REVISION:+-$REVISION}-$NANO_ARCH_HUMANIZED"
NANO_IMGNAME="$NANO_NAME"

# Export these vars to override the NanoBSD defaults.
export AVATAR_ROOT FREENAS_ARCH
export NANO_ARCH NANO_ARCH_HUMANIZED NANO_CFG_BASE NANO_IMGNAME NANO_KERNEL
export NANO_MODULES NANO_NAME NANO_OBJ NANO_SRC NANO_TOOLS REVISION
export SVNREVISION

# The following variables are for builders with local package and distfile
# mirrors. They're intentionally unset here to avoid accidental pollution from
# one's environment. Please replace these lines with valid values.

# See bsd.port.mk
# We need this to hit our local package cache.
#unset MASTER_SITE_BACKUP
#unset MASTER_SITE_OVERRIDE

# See pkg_add(1).
unset PACKAGEROOT
unset PACKAGESITE

# Can be overriden with env when calling, but use pxz by default
# if it's installed.
<<<<<<< HEAD
NANO_XZ=pxz

if [ -z "$USE_POUDRIERE" ]; then
	# Delete this block when we move to poudriere
	: ${DISTCACHE:="/freenas-build/freenas-distfiles"}
	export DISTCACHE
fi
=======
# Since the only valid values are pxz and xz setting env XZ=whatever
# will cause the build to fall back to using xz.
# TODO: If NANO_XZ is set to something other than pxz or xz and pxz is installed
# we may as well use pxz here.

if [ $(which pxz) ]; then
	if [ x"${NANO_XZ}" == "xpxz" -o -z ${XZ} ]; then
		NANO_XZ=pxz
		PXZ_ACCEL="-T 16"
	else
		NANO_XZ=xz
		PXZ_ACCEL=""
	fi
else
	NANO_XZ=xz
	PXZ_ACCEL=""
fi
export NANO_XZ
export PXZ_ACCEL
>>>>>>> 19e7beb2

if [ -n "$USE_POUDRIERE" ]; then
	: ${PORTS_DISTFILES_CACHE:="/freenas/Dev/releng/FreeNAS/ports/distfiles"}
	export PORTS_DISTFILES_CACHE
fi

#
# FTP mirror where we fetch files for jails
#
: ${FREEBSD_FTP_MIRROR:="ftp://ftp.freebsd.org"}
export FREEBSD_FTP_MIRROR

#
# Package mirror where we fetch packages for jails
#
: ${FREEBSD_PACKAGE_MIRROR:="http://pkg.cdn.pcbsd.org/freenas"}
export FREEBSD_PACKAGE_MIRROR

: ${FREEBSD_PACKAGE_MIRROR_32="http://mirror.exonetric.net/pub/pkgng/freebsd:9:x86:32/latest"}
export FREEBSD_PACKAGE_MIRROR_32

if [ -z "$USE_POUDRIERE" ]; then
	# Delete this block when we move to poudriere
	if is_truenas ; then
		: ${MASTER_SITE_OVERRIDE='http://gitserver/truenas/distfiles/${DIST_SUBDIR}/'}
	else
		: ${MASTER_SITE_OVERRIDE='http://gitserver/freenas/distfiles/${DIST_SUBDIR}/'}
	fi
	export MASTER_SITE_OVERRIDE
fi

NANO_BOOT0CFG="-o packet -s 1 -m 3 -t 18"

# /var -> ~300MB (look through rc.initdiskless for the formula of how this
# number is calculated out).
# This is needed for samba as it drops a lot of files in /var/db/samba for
# locking purposes when transferring large collections of data (~100MB for
# ~4 TB in-flight data). I added overhead just in case, because when space
# can't be obtained for /var/db/samba, smbd and nmbd have a nasty habit of
# SIGABRTing and crashing, and this causes other applications to get unhappy
# (vi and friends ;(..).
#
# Do NOT move this over to FreeNAS because of the lower memory constraints in
# the project, and because this limit is in effect at boot. This is for better
# built out systems. A lower default will be provided in FreeNAS instead.
if is_truenas ; then
	NANO_RAM_TMPVARSIZE=655360
else
	NANO_RAM_TMPVARSIZE=327680
fi

NANO_IMAGES=2
# Remove .orig and .rej too
# Removing X11 needs more work, it blows rdd + fonts
NANO_IGNORE_FILES_EXPR=$(echo "$NANO_IGNORE_FILES_EXPR" | sed -e 's/)/|\.orig$|\.rej$)/')

if [ "$DEBUG" = 1 ]; then
	DEBUG_BUILD="
DEBUG_FLAGS=		-g
"
else
	DEBUG_INSTALL="
INSTALL_NODEBUG=	t
"
fi

# NB: leave c++ enabled so devd can be built
CONF_BUILD="
#WITHOUT_ACPI=true
WITHOUT_ATM=true
WITHOUT_BIND_DNSSEC=true
WITHOUT_BIND_ETC=true
WITHOUT_BIND_LIBS_LWRES=true
WITHOUT_BIND_NAMED=true
WITHOUT_BLUETOOTH=true
WITHOUT_CALENDAR=true
WITHOUT_CLANG=true
WITHOUT_CTM=true
WITHOUT_CVS=true
WITHOUT_DICT=true
WITHOUT_EXAMPLES=true
WITHOUT_FORTRAN=true
WITHOUT_FREEBSD_UPDATE=yes
WITHOUT_GAMES=true
WITHOUT_GCOV=true
WITHOUT_GPIB=true
WITHOUT_HTML=true
WITHOUT_I4B=true
WITHOUT_IPFILTER=true
WITHOUT_IPX=true
WITHOUT_LIB32=true
WITHOUT_LIBKSE=true
# Required for proper terminal locale
#WITHOUT_LOCALES=true
WITHOUT_LPR=true
WITHOUT_MAN=true
WITHOUT_NDIS=true
WITHOUT_NLS=true
WITHOUT_NS_CACHING=true
WITHOUT_OBJC=true
WITHOUT_PORTSNAP=true
WITHOUT_PPP=true
WITHOUT_PROFILE=true
WITHOUT_RCMDS=true
WITHOUT_SENDMAIL=true
# Knob needs to be fixed on systems that don't have the docs stuff
# preinstalled, e.g. 9.x bsdinstall images.
#WITHOUT_SHAREDOCS=true
WITHOUT_SSP=true
WITHOUT_SYSINSTALL=true
# Telnet's a useful tool to have on the remote box.
#WITHOUT_TELNET=true
WITHOUT_WIRELESS=true
WITHOUT_WPA_SUPPLICANT_EAPOL=true

DEFAULT_VERSIONS=python=2.7

NOPORTDOCS=true

LOCAL_DIRS=${NANO_LOCAL_DIRS}

${DEBUG_BUILD}
"
if is_truenas ; then
	CONF_BUILD="$CONF_BUILD
WITH_OFED=true
BOOT_COMCONSOLE_PORT=0x2f8
BOOT_COMCONSOLE_SPEED=115200
"
fi
CONF_INSTALL="$CONF_BUILD
NO_INSTALL_MANPAGES=t
# devel/apr sucks.
WITH_BDB_VER=46

${DEBUG_INSTALL}
"
# The following would help...
# WITHOUT_TOOLCHAIN=true		can't build ports
# WITHOUT_INSTALLLIB=true		libgcc.a
#
# from the build
# WITHOUT_INFO=true			makeinfo
# WITHOUT_RCS=true
PKG_ONLY_MAKE_CONF="

WITHOUT_CLANG=true
WITHOUT_CLANG_IS_CC=true
WITHOUT_GCC=true
WITHOUT_INSTALLLIB=true
WITHOUT_INFO=true
WITHOUT_RCS=true
WITHOUT_SHAREDOCS=true
"

if ! is_truenas ; then
	PKG_ONLY_MAKE_CONF="${PKG_ONLY_MAKE_CONF}
WITHOUT_TOOLCHAIN=true
WITHOUT_BINUTILS=true
"
fi

export CONF_BUILD
export CONF_INSTALL

# vim: syntax=sh<|MERGE_RESOLUTION|>--- conflicted
+++ resolved
@@ -234,35 +234,16 @@
 
 # Can be overriden with env when calling, but use pxz by default
 # if it's installed.
-<<<<<<< HEAD
 NANO_XZ=pxz
+PXZ_ACCEL="-T 16"
+export NANO_XZ
+export PXZ_ACCEL
 
 if [ -z "$USE_POUDRIERE" ]; then
 	# Delete this block when we move to poudriere
 	: ${DISTCACHE:="/freenas-build/freenas-distfiles"}
 	export DISTCACHE
 fi
-=======
-# Since the only valid values are pxz and xz setting env XZ=whatever
-# will cause the build to fall back to using xz.
-# TODO: If NANO_XZ is set to something other than pxz or xz and pxz is installed
-# we may as well use pxz here.
-
-if [ $(which pxz) ]; then
-	if [ x"${NANO_XZ}" == "xpxz" -o -z ${XZ} ]; then
-		NANO_XZ=pxz
-		PXZ_ACCEL="-T 16"
-	else
-		NANO_XZ=xz
-		PXZ_ACCEL=""
-	fi
-else
-	NANO_XZ=xz
-	PXZ_ACCEL=""
-fi
-export NANO_XZ
-export PXZ_ACCEL
->>>>>>> 19e7beb2
 
 if [ -n "$USE_POUDRIERE" ]; then
 	: ${PORTS_DISTFILES_CACHE:="/freenas/Dev/releng/FreeNAS/ports/distfiles"}
