--- conflicted
+++ resolved
@@ -8,12 +8,8 @@
 import subprocess
 import time
 from middlewared.schema import accepts, Dict, Int, List, Patch, Str
-<<<<<<< HEAD
-from middlewared.service import CallError, ConfigService, CRUDService, periodic, private, ValidationErrors
+from middlewared.service import CallError, ConfigService, CRUDService, job, periodic, private, ValidationErrors
 import middlewared.sqlalchemy as sa
-=======
-from middlewared.service import CallError, ConfigService, CRUDService, job, periodic, private, ValidationErrors
->>>>>>> 3636ef05
 from middlewared.utils import run, Popen
 
 
