--- conflicted
+++ resolved
@@ -2095,7 +2095,6 @@
 class InitialWizardConfirmForm(Form):
     pass
 
-<<<<<<< HEAD
 
 class UpdateForm(ModelForm):
 
@@ -2917,7 +2916,8 @@
             'cert_common'
         ]
         model = models.Certificate
-=======
+
+
 class BackupForm(Form):
     def __init__(self, *args, **kwargs):
         super(BackupForm, self).__init__(*args, **kwargs)
@@ -2949,4 +2949,3 @@
     backup_auth_keys = forms.BooleanField(
         label=_("Use key authentication"),
         required=False)
->>>>>>> 6735c07b
